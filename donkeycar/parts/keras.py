--- conflicted
+++ resolved
@@ -12,11 +12,7 @@
 from tensorflow.python.keras.layers import Dropout, Flatten, Dense
 from tensorflow.python.keras.callbacks import ModelCheckpoint, EarlyStopping
 
-<<<<<<< HEAD
-from datetime import datetime
-=======
 import time
->>>>>>> 74958e31
 
 class KerasPilot:
 
@@ -77,21 +73,13 @@
         self.run_count = 0
 
     def run(self, img_arr):
-<<<<<<< HEAD
-        start = datetime.now()
-=======
         start = time.time()
->>>>>>> 74958e31
         img_arr = img_arr.reshape((1,) + img_arr.shape)
         outputs = self.model.predict(img_arr)
         # print(len(outputs), outputs)
         steering = outputs[0]
         throttle = outputs[1]
-<<<<<<< HEAD
-        self.elapsed += datetime.datetime.now() - start
-=======
         self.elapsed += time.time() - start
->>>>>>> 74958e31
         self.run_count += 1
         if self.run_count % 100 == 99:
             print(self.elapsed / self.run_count)
